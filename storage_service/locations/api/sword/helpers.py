# stdlib, alphabetical
import base64
import json
import logging
import os
from multiprocessing import Process
import shutil
import subprocess
import tempfile
import time
import urllib
import urllib2

# Core Django, alphabetical
from django.core.exceptions import ObjectDoesNotExist
from django.utils import timezone

# External dependencies, alphabetical
from annoying.functions import get_object_or_None

# This project, alphabetical
from locations.models import Location
from locations.models import LocationDownloadTask
from locations.models import LocationDownloadTaskFile
from locations.models import Space
from locations.models import SwordServer

LOGGER = logging.getLogger(__name__)
logging.basicConfig(filename="/tmp/storage_service.log",
    level=logging.INFO)

"""
Shortcut to retrieve deposit data

Returns deposit model object or None
"""
def get_deposit(uuid):
    return get_object_or_None(Location, uuid=uuid)

"""
Retrieve list of deposits
TODO: filter out completed ones?

Returns list containing deposit UUIDs
"""
def deposit_list(space_uuid):
    space = Space.objects.get(uuid=space_uuid)

    deposit_list = []
    deposits = Location.objects.filter(space=space)
    for deposit in deposits:
        if deposit.purpose == Location.SWORD_DEPOSIT:
            deposit_list.append(deposit.uuid)
    return deposit_list

"""
Write HTTP request's body content to a file

Return the number of bytes successfully written
"""
def write_file_from_request_body(request, file_path):
    bytes_written = 0
    new_file = open(file_path, 'ab')
    chunk = request.read()
    if chunk != None:
        new_file.write(chunk)
        bytes_written += len(chunk)
        chunk = request.read()
    new_file.close()
    return bytes_written

"""
Write HTTP request's body content to a temp file

Return the temp file's path
"""
def write_request_body_to_temp_file(request):
    filehandle, temp_filepath = tempfile.mkstemp()
    write_file_from_request_body(request, temp_filepath)
    return temp_filepath

"""
Get the MD5 checksum for a file

Return MD5 checksum
"""
def get_file_md5_checksum(filepath):
    raw_result = subprocess.Popen(["md5sum", filepath],stdout=subprocess.PIPE).communicate()[0]
    return raw_result[0:32]

"""
Parse a filename from HTTP Content-Disposition data

Return filename
"""
def parse_filename_from_content_disposition(header):
    filename = header.split('filename=')[1]
    if filename[0] == '"' or filename[0] == "'":
        filename = filename[1:-1]
    return filename

"""
Pad a filename numerically, preserving the file extension, if it's a duplicate
of an existing file. This function is recursive.

Returns padded (if necessary) file path
"""
def pad_destination_filepath_if_it_already_exists(filepath, original=None, attempt=0):
    if original == None:
        original = filepath
    attempt = attempt + 1
    if os.path.exists(filepath):
        return pad_destination_filepath_if_it_already_exists(original + '_' + str(attempt), original, attempt)
    return filepath

"""
Download a URL resource to a destination directory, using the response's
Content-Disposition header, if available, to determine the destination
filename (using the filename at the end of the URL otherwise)

Returns filename of downloaded resource
"""
def download_resource(url, destination_path, filename=None, username=None, password=None):
    logging.info('downloading url: ' + url)
    request = urllib2.Request(url)

    if username != None and password != None:
        base64string = base64.encodestring('%s:%s' % (username, password)).replace('\n', '')
        request.add_header("Authorization", "Basic %s" % base64string)   

    response = urllib2.urlopen(request)
    info = response.info()
    if filename == None:
        if 'content-disposition' in info:
            filename = parse_filename_from_content_disposition(info['content-disposition'])
        else:
            filename = os.path.basename(url)
    logging.info('Filename set to ' + filename)

    filepath = os.path.join(destination_path, filename)
    buffer_size = 16 * 1024
    with open(filepath, 'wb') as fp:
        while True:
            chunk = response.read(buffer_size)
            if not chunk: break
            fp.write(chunk)
    return filename

"""
Return a deposit's download tasks.
"""
def deposit_download_tasks(deposit_uuid):
    deposit = get_deposit(deposit_uuid)
    return LocationDownloadTask.objects.filter(location=deposit)

"""
Return deposit status, indicating whether any incomplete or failed batch
downloads exist.
"""
def deposit_downloading_status(deposit_uuid):
    tasks = deposit_download_tasks(deposit_uuid)
    if len(tasks) > 0:
        # check each task for completion and failure
        complete = True
        failed = False

        for task in tasks:
            if task.downloading_status() != 'complete':
                complete = False
                if task.downloading_status() == 'failed':
                    failed = True
        if failed:
            return 'failed'
        else:
            if complete:
                return 'complete'
            else:
                return 'incomplete'
    else:
        return 'complete'

"""
Spawn an asynchrnous batch download
"""
def spawn_download_task(deposit_uuid, objects):
    p = Process(target=_fetch_content, args=(deposit_uuid, objects))
    p.start()

"""
Download a number of files, keeping track of progress and success using a
database record. After downloading, finalize deposit if requested.
"""
def _fetch_content(deposit_uuid, objects):
    # add download task to keep track of progress
    deposit = get_deposit(deposit_uuid)
    task = LocationDownloadTask(location=deposit)
    task.downloads_attempted = len(objects)
    task.downloads_completed = 0
    task.save()

    # download the files
    temp_dir = tempfile.mkdtemp()

    completed = 0
    for item in objects:
        # create download task file record
        task_file = LocationDownloadTaskFile(task=task)
        task_file.save()

        try:
            filename = item['filename']

            task_file.filename = filename
            task_file.url = item['url']
            task_file.save()

<<<<<<< HEAD
            download_resource(item['url'], temp_dir, filename)
=======
            download_resource(
                item['url'],
                temp_dir,
                filename,
                deposit.space.fedora_user,
                deposit.space.fedora_password
            )

>>>>>>> 70d0757d
            shutil.move(os.path.join(temp_dir, filename),
                os.path.join(deposit.full_path(), filename))

            # mark download task file record complete or failed
            task_file.completed = True
            task_file.save()

            logging.info('Saved file to ' + os.path.join(deposit.full_path(), filename))
            completed += 1
        except:
            # an error occurred
            task_file.failed = True
            task_file.save()

    # remove temp dir
    shutil.rmtree(temp_dir)

    # record the number of successful downloads and completion time
    task.downloads_completed = completed
    task.download_completion_time = timezone.now()
    task.save()

    # if the deposit is ready for finalization and this is the last batch
    # download to complete, then finalize
    if deposit.ready_for_finalization and deposit_downloading_status(deposit_uuid) == 'complete':
        _finalize_if_not_empty(deposit_uuid)

"""
Spawn an asynchronous finalization
"""
def spawn_finalization(deposit_uuid):
    p = Process(target=_finalize_if_not_empty, args=(deposit_uuid, ))
    p.start()

"""
Approve a deposit for processing and mark is as completed or finalization failed

Returns True if completed successfully, False if not
"""
def _finalize_if_not_empty(deposit_uuid):
    deposit = get_deposit(deposit_uuid)
    completed = False
    
    # don't finalize if still downloading
    if deposit_downloading_status(deposit_uuid) == 'complete':
        if len(os.listdir(deposit.full_path())) > 0:
            # get sword server so we can access pipeline information
            sword_server = SwordServer.objects.get(space=deposit.space)
            result = activate_transfer_and_request_approval_from_pipeline(deposit, sword_server)

            if 'error' in result:
                return _sword_error_response(request, 500, result['message'])

            completed = True

    if completed:
        # mark deposit as complete
        deposit.deposit_completion_time = timezone.now()
    else:
        # make finalization as having failed
        deposit.finalization_attempt_failed = True
    deposit.save()

    return completed

"""
Handle requesting the approval of a transfer from a pipeline via a REST call.

This function returns a dict representation of the results, either returning
the JSON returned by the request to the pipeline (converted to a dict) or
a dict indicating a pipeline authentication issue.

The dict representation is of the form:

{
    'error': <True|False>,
    'message': <description of success or failure>
}
"""
def activate_transfer_and_request_approval_from_pipeline(deposit, sword_server):
    # make sure pipeline API access is configured
    for property in ['remote_name', 'api_username', 'api_key']:
        if getattr(sword_server.pipeline, property)=='':
            property_description = property.replace('_', ' ')
            # TODO: fix this
            return _sword_error_response(request, 500, 'Pipeline {property} not set.'.format(property=property_description))

    # TODO: add error if more than one location is returned
    processing_location = Location.objects.get(
        pipeline=sword_server.pipeline,
        purpose=Location.CURRENTLY_PROCESSING)

    destination_path = os.path.join(
        processing_location.full_path(),
        'watchedDirectories/activeTransfers/standardTransfer',
        os.path.basename(deposit.full_path()))

    # move to standard transfers directory
    destination_path = pad_destination_filepath_if_it_already_exists(destination_path)
    shutil.move(deposit.full_path(), destination_path)

    # wait to make sure the MCP responds to the directory being in the watch directory
    time.sleep(4)

    # make request to pipeline's transfer approval API
    data = urllib.urlencode({
        'username': sword_server.pipeline.api_username,
        'api_key': sword_server.pipeline.api_key,
        'directory': os.path.basename(destination_path),
        'type': 'standard'
    })

    pipeline_endpoint_url = 'http://' + sword_server.pipeline.remote_name + '/api/transfer/approve/'
    approve_request = urllib2.Request(pipeline_endpoint_url, data)

    try:
        approve_response = urllib2.urlopen(approve_request)
    except:
        # move back to deposit directory
        shutil.move(destination_path, deposit.full_path())
        return {
            'error': True,
            'message': 'Request to pipeline ' + sword_server.pipeline.uuid + ' transfer approval API failed: check credentials and REST API IP whitelist.'
        } #_sword_error_response(request, 500, 'Request to pipeline transfer approval API failed: check credentials and REST API IP whitelist.')

    result = json.loads(approve_response.read())
    return result<|MERGE_RESOLUTION|>--- conflicted
+++ resolved
@@ -214,9 +214,6 @@
             task_file.url = item['url']
             task_file.save()
 
-<<<<<<< HEAD
-            download_resource(item['url'], temp_dir, filename)
-=======
             download_resource(
                 item['url'],
                 temp_dir,
@@ -225,7 +222,6 @@
                 deposit.space.fedora_password
             )
 
->>>>>>> 70d0757d
             shutil.move(os.path.join(temp_dir, filename),
                 os.path.join(deposit.full_path(), filename))
 
